import neo4j from 'neo4j-driver';
import { SmartCacheManager } from './smart-cache-manager.js';
import { WeatherFestivalCache } from './weather-festival-cache.js';

// Neo4j Data Manager - Replaces MongoDB with Neo4j AuraDB
export class Neo4jDataManager {
  constructor(cacheSettings = {}) {
    this.driver = null;
    this.session = null;
    this.isConnected = false;
    this.uri = process.env.NEO4J_URI;
    this.user = process.env.NEO4J_USER;
    this.password = process.env.NEO4J_PASSWORD;
    this.database = process.env.NEO4J_DATABASE || 'neo4j';
    
    this.cacheSettings = { ...cacheSettings };

    // Initialize smart cache manager
    this.smartCache = new SmartCacheManager(this, this.cacheSettings);
    
    // Initialize weather and festival cache manager
    this.weatherFestivalCache = new WeatherFestivalCache(this);
    
    if (!this.uri || !this.user || !this.password) {
      throw new Error('NEO4J_URI, NEO4J_USER, and NEO4J_PASSWORD environment variables are required for Neo4j integration');
    }
  }

  updateCacheSettings(newSettings = {}) {
    this.cacheSettings = { ...this.cacheSettings, ...newSettings };
    if (this.smartCache) {
      this.smartCache.updateSettings(this.cacheSettings);
    }
  }

  async connect() {
    if (this.isConnected) return;
    
    try {
      this.driver = neo4j.driver(this.uri, neo4j.auth.basic(this.user, this.password));
      
      // Test connection
      const session = this.driver.session({ database: this.database });
      await session.run('RETURN 1');
      session.close();
      
      this.isConnected = true;
      
      // Create constraints and indexes for better performance
      await this.createConstraints();
      console.log('Connected to Neo4j AuraDB successfully');
    } catch (error) {
      console.error('Failed to connect to Neo4j:', error.message);
      this.isConnected = false;
      throw error;
    }
  }

  async createConstraints() {
    const session = this.driver.session({ database: this.database });
    try {
      // Create constraints for unique identifiers
      await session.run('CREATE CONSTRAINT search_cache_key IF NOT EXISTS FOR (s:SearchCache) REQUIRE s.searchKey IS UNIQUE');
      await session.run('CREATE CONSTRAINT location_name IF NOT EXISTS FOR (l:Location) REQUIRE l.name IS UNIQUE');
      await session.run('CREATE CONSTRAINT system_config_type IF NOT EXISTS FOR (s:SystemConfig) REQUIRE s.type IS UNIQUE');
      
      // Enhanced smart cache constraints
      await session.run('CREATE CONSTRAINT search_cache_enhanced_key IF NOT EXISTS FOR (s:SearchCacheEnhanced) REQUIRE s.searchKey IS UNIQUE');
      await session.run('CREATE CONSTRAINT location_profile_name IF NOT EXISTS FOR (l:LocationProfile) REQUIRE l.name IS UNIQUE');
      
      // Create indexes for performance
      await session.run('CREATE INDEX search_history_timestamp IF NOT EXISTS FOR (s:SearchHistory) ON (s.timestamp)');
      await session.run('CREATE INDEX search_cache_last_accessed IF NOT EXISTS FOR (s:SearchCache) ON (s.lastAccessed)');
      
      // Enhanced smart cache indexes
      await session.run('CREATE INDEX search_cache_enhanced_location IF NOT EXISTS FOR (s:SearchCacheEnhanced) ON (s.location)');
      await session.run('CREATE INDEX search_cache_enhanced_date IF NOT EXISTS FOR (s:SearchCacheEnhanced) ON (s.date)');
      await session.run('CREATE INDEX search_cache_enhanced_similarity IF NOT EXISTS FOR (s:SearchCacheEnhanced) ON (s.similarityScore)');
      await session.run('CREATE INDEX search_cache_enhanced_last_accessed IF NOT EXISTS FOR (s:SearchCacheEnhanced) ON (s.lastAccessed)');
      
      // Create vector index for feature similarity (if Neo4j supports it)
      try {
        await session.run(`
          CREATE VECTOR INDEX search_cache_feature_vector IF NOT EXISTS 
          FOR (s:SearchCacheEnhanced) ON s.featureVector 
          OPTIONS {indexConfig: {
            \`vector.dimensions\`: 32,
            \`vector.similarity_function\`: 'cosine'
          }}
        `);
        console.log('✅ Created vector index for feature similarity');
      } catch (vectorError) {
        console.log('⚠️ Vector index not supported, using manual similarity calculation');
      }
      
      // Create weather and festival cache constraints
      await this.weatherFestivalCache.createCacheConstraints();
      
    } catch (error) {
      console.warn('Constraint/Index creation warning (may already exist):', error.message);
    } finally {
      session.close();
    }
  }

  async ensureConnection() {
    if (!this.isConnected) {
      await this.connect();
    }
  }

  // Enhanced search result caching with smart similarity matching
  async getCachedSearchResults(location, date, duration_hours, ages, query, extra_instructions = '', ai_provider = 'gemini', context = {}) {
    await this.ensureConnection();
    
    const searchKey = this.generateSearchKey(location, date, duration_hours, ages, query, extra_instructions, ai_provider);
    
    // Step 1: Try exact match first (fastest)
    const exactMatch = await this.getExactCachedResults(searchKey);
    if (exactMatch) {
      console.log('⚡ Returning exact cached search results for:', searchKey);
      // Return results with cache info for exact matches
      if (exactMatch.activities) {
        exactMatch.cacheInfo = {
          isCached: true,
          cacheType: 'exact',
          similarity: 1.0,
          originalSearch: {
            location: location,
            date: date,
            searchKey: searchKey
          }
        };
      }
      return exactMatch;
    }
    
    // Step 2: Try smart similarity matching
    console.log('🔍 No exact match found, searching for similar cached results...');
    const similarMatch = await this.getSimilarCachedResults(location, date, duration_hours, ages, query, extra_instructions, ai_provider, context);
    
    if (similarMatch) {
      console.log(`✨ Found similar cached results with ${(similarMatch.similarityScore * 100).toFixed(1)}% similarity`);
      // Attach cache info to the results
      const resultsWithCacheInfo = { ...similarMatch.results };
      resultsWithCacheInfo.cacheInfo = similarMatch.cacheInfo;
      return resultsWithCacheInfo;
    }
    
    console.log('❌ No similar cached results found');
    return null;
  }

  // Get exact cache match (original logic)
  async getExactCachedResults(searchKey) {
    const session = this.driver.session({ database: this.database });
    
    try {
      const result = await session.run(
        'MATCH (s:SearchCache {searchKey: $searchKey}) RETURN s',
        { searchKey }
      );
      
      if (result.records.length > 0) {
        const record = result.records[0];
        const cacheNode = record.get('s').properties;
        
        // Update the access timestamp
        await session.run(
          'MATCH (s:SearchCache {searchKey: $searchKey}) SET s.lastAccessed = datetime()',
          { searchKey }
        );
        
        try {
          const parsed = JSON.parse(cacheNode.results);
          if (cacheNode.ai_provider) {
            if (!parsed.ai_model) {
              parsed.ai_model = cacheNode.ai_provider;
            }
            if (!parsed.ai_provider) {
              parsed.ai_provider = cacheNode.ai_provider;
            }
          }
          return parsed;
        } catch (parseError) {
          console.error('❌ Failed to parse exact cached results JSON:', parseError.message);
          return null;
        }
      }
    } catch (error) {
      console.error('Error retrieving exact cached results:', error.message);
    } finally {
      session.close();
    }
    
    return null;
  }

  // Get similar cache match using smart similarity
  async getSimilarCachedResults(location, date, duration_hours, ages, query, extra_instructions, ai_provider, context) {
    // Ensure we have a complete context for similarity comparison
    const completeContext = {
      weather: context.weather || {},
      is_public_holiday: context.is_public_holiday || false,
      nearby_festivals: context.nearby_festivals || [],
      extra_instructions: extra_instructions || context.extra_instructions || '',
      ...context
    };
    
    // Generate feature vector for current request with complete context
    const currentFeatures = await this.smartCache.normalizeToFeatureVector(location, date, duration_hours, ages, completeContext);
    
    // Find potential candidates using geographic and temporal filtering
    const candidates = await this.findSimilarityCandidates(location, date, duration_hours, ages, ai_provider);
    
    if (candidates.length === 0) {
      return null;
    }
    
    let bestMatch = null;
    let bestScore = 0;
    
    // Calculate similarity for each candidate
    for (const candidate of candidates) {
      try {
        const candidateFeatures = this.sanitizeFeatureVector(JSON.parse(candidate.featureVector));
        const candidateDistance = Number(candidate.distance) || 0;
<<<<<<< HEAD
        
        // Prepare cached request object for hard blocker checks
        const cachedRequest = {
          location: candidate.location,
          date: candidate.date,
          duration_hours: candidate.duration_hours,
          ages: candidate.ages ? JSON.parse(candidate.ages) : [],
          query: candidate.query,
          extra_instructions: candidate.extra_instructions || '',
          ai_provider: candidate.ai_provider
        };
        
        // Prepare current request object for hard blocker checks
        const currentRequest = {
          location,
          date,
          duration_hours,
          ages,
          query,
          extra_instructions,
          ai_provider
        };
        
        const similarityResult = this.smartCache.calculateSimilarity(currentFeatures, candidateFeatures, candidateDistance, currentRequest, cachedRequest);
        const similarityScore = similarityResult.score || similarityResult; // Handle both old and new format
=======
        const similarityResult = this.smartCache.calculateSimilarity(currentFeatures, candidateFeatures, candidateDistance);
        const similarityDetails = similarityResult && typeof similarityResult === 'object' ? similarityResult : null;
        const similarityScore = similarityDetails?.score ?? similarityResult; // Handle both old and new format

        if (this.cacheSettings?.cache_include_model && ai_provider && candidate.ai_provider && candidate.ai_provider !== ai_provider) {
          continue;
        }

        const instructionsBreakdown = similarityDetails?.breakdown?.instructions;
        if (
          this.smartCache.SIMILARITY_THRESHOLDS.instructions.weight > 0 &&
          instructionsBreakdown &&
          instructionsBreakdown.score < this.smartCache.MIN_INSTRUCTIONS_SCORE
        ) {
          continue;
        }
>>>>>>> 293ec859

        // Skip if blocked by hard requirements
        if (similarityResult.blocked) {
          console.log(`🚫 Skipping candidate ${candidate.searchKey} - blocked by hard requirements`);
          continue;
        }

        if (similarityScore > bestScore && similarityScore >= this.smartCache.MIN_SIMILARITY_SCORE) {
          const parsedResults = JSON.parse(candidate.results);
          if (candidate.ai_provider) {
            if (!parsedResults.ai_model) {
              parsedResults.ai_model = candidate.ai_provider;
            }
            if (!parsedResults.ai_provider) {
              parsedResults.ai_provider = candidate.ai_provider;
            }
          }

          bestScore = similarityScore;
          bestMatch = {
            results: parsedResults,
            similarityScore: similarityScore,
            originalSearchKey: candidate.searchKey,
            originalLocation: candidate.location,
            originalDate: candidate.date,
            distance: candidate.distance,
            cacheInfo: {
              isCached: true,
              cacheType: 'similar',
              similarity: similarityScore,
              similarityBreakdown: similarityDetails?.breakdown || null,
              originalSearch: {
                location: candidate.location,
                date: candidate.date,
                searchKey: candidate.searchKey
              },
              cachedModel: parsedResults.ai_model || candidate.ai_provider || 'unknown'
            }
          };
        }
      } catch (error) {
        console.warn('Error calculating similarity for candidate:', candidate.searchKey, error.message);
      }
    }
    
    if (bestMatch) {
      // Update access timestamp for the matched cache entry
      await this.updateCacheAccess(bestMatch.originalSearchKey);
    }
    
    return bestMatch;
  }

  // Enhanced caching with feature vectors for smart similarity
  async cacheSearchResults(location, date, duration_hours, ages, query, results, extra_instructions = '', ai_provider = 'gemini', context = {}) {
    await this.ensureConnection();
    
    const searchKey = this.generateSearchKey(location, date, duration_hours, ages, query, extra_instructions, ai_provider);
    const session = this.driver.session({ database: this.database });
    
    try {
      const resultsJson = JSON.stringify(results);
      console.log('💾 Caching search results for:', searchKey, 'Size:', resultsJson.length, 'chars');
      
      // Generate feature vector for smart caching
      const featureVector = await this.smartCache.normalizeToFeatureVector(location, date, duration_hours, ages, context);
      const featureVectorJson = JSON.stringify(featureVector);
      
      // Cache in both old and new formats for backward compatibility
      
      // 1. Store in original SearchCache format
      await session.run(`
        MERGE (s:SearchCache {searchKey: $searchKey})
        SET s.location = $location,
            s.date = $date,
            s.duration_hours = $duration_hours,
            s.ages = $ages,
            s.query = $query,
            s.extra_instructions = $extra_instructions,
            s.ai_provider = $ai_provider,
            s.results = $results,
            s.timestamp = datetime(),
            s.lastAccessed = datetime()
      `, {
        searchKey,
        location,
        date,
        duration_hours: duration_hours || null,
        ages: ages || [],
        query: query || '',
        extra_instructions: extra_instructions || '',
        ai_provider: ai_provider || 'gemini',
        results: resultsJson
      });
      
      // 2. Store in enhanced SearchCacheEnhanced format with feature vectors
      await session.run(`
        MERGE (s:SearchCacheEnhanced {searchKey: $searchKey})
        SET s.location = $location,
            s.date = $date,
            s.duration_hours = $duration_hours,
            s.ages = $ages,
            s.query = $query,
            s.extra_instructions = $extra_instructions,
            s.ai_provider = $ai_provider,
            s.results = $results,
            s.featureVector = $featureVector,
            s.timestamp = datetime(),
            s.lastAccessed = datetime(),
            s.similarityScore = 1.0
      `, {
        searchKey,
        location,
        date,
        duration_hours: duration_hours || null,
        ages: ages || [],
        query: query || '',
        extra_instructions: extra_instructions || '',
        ai_provider: ai_provider || 'gemini',
        results: resultsJson,
        featureVector: featureVectorJson
      });
      
      // Create or update location profile for geographic calculations
      await this.createLocationProfile(location, context);
      
      // Keep only last 30 enhanced search results (increased from 20 for smart caching)
      await session.run(`
        MATCH (s:SearchCacheEnhanced)
        WITH s ORDER BY s.lastAccessed ASC
        WITH collect(s) as caches
        WHERE size(caches) > 30
        UNWIND caches[0..size(caches)-31] as oldCache
        DELETE oldCache
      `);
      
      // Also clean up old format caches
      await session.run(`
        MATCH (s:SearchCache)
        WITH s ORDER BY s.lastAccessed ASC
        WITH collect(s) as caches
        WHERE size(caches) > 20
        UNWIND caches[0..size(caches)-21] as oldCache
        DELETE oldCache
      `);
      
      console.log('✅ Successfully cached search results with smart features for:', searchKey);
    } catch (error) {
      console.error('Error caching enhanced search results:', error.message);
    } finally {
      session.close();
    }
  }

  // Find similarity candidates using geographic and temporal pre-filtering  
  async findSimilarityCandidates(location, date, duration_hours, ages, ai_provider = null) {
    const session = this.driver.session({ database: this.database });

    try {
      // Calculate date range for temporal filtering (±14 days)
      const targetDate = new Date(date);
      const dateRangeStart = new Date(targetDate);
      dateRangeStart.setDate(dateRangeStart.getDate() - 14);
      const dateRangeEnd = new Date(targetDate);
      dateRangeEnd.setDate(dateRangeEnd.getDate() + 14);

      const requireSameModel = this.cacheSettings?.cache_include_model;
      const providerFilter = requireSameModel ? ai_provider : null;

      // Basic geographic filtering - for now just same location and nearby dates
      // In a full implementation, you'd calculate geographic distance here
      const result = await session.run(`
        MATCH (s:SearchCacheEnhanced)
        WHERE (s.location = $location OR s.location CONTAINS $locationKeyword)
          AND date(s.date) >= date($dateStart)
          AND date(s.date) <= date($dateEnd)
          AND ($providerFilter IS NULL OR s.ai_provider = $providerFilter)
        RETURN s.searchKey as searchKey,
               s.location as location,
               s.date as date,
               s.featureVector as featureVector,
               s.results as results,
               s.ai_provider as ai_provider,
               0 as distance
        ORDER BY s.lastAccessed DESC
        LIMIT 10
      `, {
        location,
        locationKeyword: location.split(',')[0], // City name for broader matching
        dateStart: dateRangeStart.toISOString().split('T')[0],
        dateEnd: dateRangeEnd.toISOString().split('T')[0],
        providerFilter
      });

      return result.records.map(record => ({
        searchKey: record.get('searchKey'),
        location: record.get('location'),
        date: record.get('date'),
        featureVector: record.get('featureVector'),
        results: record.get('results'),
        ai_provider: record.get('ai_provider'),
        distance: record.get('distance') // For now 0, would be actual distance in full implementation
      }));
      
    } catch (error) {
      console.error('Error finding similarity candidates:', error.message);
      return [];
    } finally {
      session.close();
    }
  }

  // Update cache access timestamp
  async updateCacheAccess(searchKey) {
    const session = this.driver.session({ database: this.database });
    
    try {
      await session.run(`
        MATCH (s:SearchCacheEnhanced {searchKey: $searchKey})
        SET s.lastAccessed = datetime()
      `, { searchKey });
    } catch (error) {
      console.warn('Error updating cache access:', error.message);
    } finally {
      session.close();
    }
  }

  // Create or update location profile for geographic features
  async createLocationProfile(location, context) {
    const session = this.driver.session({ database: this.database });
    
    try {
      // Extract basic location info - in full implementation would geocode
      const locationParts = location.split(',');
      const city = locationParts[0]?.trim() || location;
      const country = locationParts[locationParts.length - 1]?.trim() || 'Unknown';
      
      await session.run(`
        MERGE (l:LocationProfile {name: $location})
        SET l.city = $city,
            l.country = $country,
            l.lastUpdated = datetime()
      `, {
        location,
        city,
        country
      });
      
    } catch (error) {
      console.warn('Error creating location profile:', error.message);
    } finally {
      session.close();
    }
  }

  // Sanitize feature vector to convert BigInt values to regular numbers
  sanitizeFeatureVector(features) {
    const sanitize = (obj) => {
      if (typeof obj === 'bigint') {
        return Number(obj);
      }
      if (typeof obj === 'object' && obj !== null) {
        const sanitized = {};
        for (const [key, value] of Object.entries(obj)) {
          sanitized[key] = sanitize(value);
        }
        return sanitized;
      }
      return obj;
    };
    
    return sanitize(features);
  }

  generateSearchKey(location, date, duration_hours, ages, query, extra_instructions = '', ai_provider = 'gemini') {
    const normalizedLocation = location.toLowerCase().trim();
    const normalizedQuery = query?.toLowerCase().trim() || '';
    const agesStr = ages?.sort().join(',') || '';
    const normalizedInstructions = extra_instructions?.toLowerCase().trim() || '';
    const normalizedProvider = ai_provider?.toLowerCase().trim() || 'gemini';
    return `${normalizedLocation}-${date}-${duration_hours || ''}-${agesStr}-${normalizedQuery}-${normalizedInstructions}-${normalizedProvider}`;
  }

  // Search history methods
  async loadSearchHistory() {
    await this.ensureConnection();
    const session = this.driver.session({ database: this.database });
    
    try {
      const result = await session.run(`
        MATCH (s:SearchHistory)
        RETURN s
        ORDER BY s.timestamp DESC
        LIMIT 20
      `);
      
      return result.records.map(record => {
        const props = record.get('s').properties;
        return {
          id: props.id,
          location: props.location,
          date: props.date,
          duration: props.duration,
          kidsAges: props.kidsAges || [],
          timestamp: props.timestamp,
          searchCount: props.searchCount || 1
        };
      });
    } catch (error) {
      console.error('Error loading search history from Neo4j:', error.message);
      return [];
    } finally {
      session.close();
    }
  }

  async saveSearchHistory(history) {
    await this.ensureConnection();
    const session = this.driver.session({ database: this.database });
    
    try {
      // Clear existing history
      await session.run('MATCH (s:SearchHistory) DELETE s');
      
      // Insert new history
      if (history.length > 0) {
        for (const entry of history) {
          await session.run(`
            CREATE (s:SearchHistory {
              id: $id,
              location: $location,
              date: $date,
              duration: $duration,
              kidsAges: $kidsAges,
              timestamp: $timestamp,
              searchCount: $searchCount
            })
          `, {
            id: entry.id || Date.now().toString() + '-' + Math.random().toString(36).substr(2, 9),
            location: entry.location,
            date: entry.date,
            duration: entry.duration,
            kidsAges: entry.kidsAges || [],
            timestamp: entry.timestamp,
            searchCount: entry.searchCount || 1
          });
        }
      }
    } catch (error) {
      console.error('Error saving search history to Neo4j:', error.message);
      throw error;
    } finally {
      session.close();
    }
  }

  async addToSearchHistory(query) {
    await this.ensureConnection();
    
    const { location, date, duration_hours, ages } = query;
    const session = this.driver.session({ database: this.database });
    
    try {
      // Remove existing entry with same parameters
      await session.run(`
        MATCH (s:SearchHistory)
        WHERE s.location = $location AND s.date = $date 
          AND s.duration = $duration AND s.kidsAges = $ages
        DELETE s
      `, {
        location,
        date,
        duration: duration_hours,
        ages: ages || []
      });
      
      // Add new entry
      const historyEntry = {
        id: Date.now().toString() + '-' + Math.random().toString(36).substr(2, 9),
        location,
        date,
        duration: duration_hours || null,
        kidsAges: ages || [],
        timestamp: new Date().toISOString(),
        searchCount: 1
      };
      
      await session.run(`
        CREATE (s:SearchHistory {
          id: $id,
          location: $location,
          date: $date,
          duration: $duration,
          kidsAges: $kidsAges,
          timestamp: $timestamp,
          searchCount: $searchCount
        })
      `, historyEntry);
      
      // Keep only last 20 entries
      await session.run(`
        MATCH (s:SearchHistory)
        WITH s ORDER BY datetime(s.timestamp) ASC
        WITH collect(s) as histories
        WHERE size(histories) > 20
        UNWIND histories[0..size(histories)-21] as oldHistory
        DELETE oldHistory
      `);
      
      return historyEntry;
    } catch (error) {
      console.error('Error adding to search history:', error.message);
      throw error;
    } finally {
      session.close();
    }
  }

  // Exclusion list methods
  async loadExclusionList() {
    await this.ensureConnection();
    const session = this.driver.session({ database: this.database });
    
    try {
      const result = await session.run(`
        MATCH (l:Location)-[:EXCLUDES]->(a:Attraction)
        RETURN l.name as location, collect(a.name) as attractions
      `);
      
      const exclusions = {};
      result.records.forEach(record => {
        exclusions[record.get('location')] = record.get('attractions');
      });
      
      return exclusions;
    } catch (error) {
      console.error('Error loading exclusion list from Neo4j:', error.message);
      return {};
    } finally {
      session.close();
    }
  }

  async saveExclusionList(exclusions) {
    await this.ensureConnection();
    const session = this.driver.session({ database: this.database });
    
    try {
      // Clear existing exclusions
      await session.run('MATCH (l:Location)-[r:EXCLUDES]->(a:Attraction) DELETE r, a, l');
      
      // Insert new exclusions
      for (const [location, attractions] of Object.entries(exclusions)) {
        if (attractions.length > 0) {
          await session.run(`
            MERGE (l:Location {name: $location})
          `, { location });
          
          for (const attraction of attractions) {
            await session.run(`
              MATCH (l:Location {name: $location})
              MERGE (a:Attraction {name: $attraction})
              MERGE (l)-[:EXCLUDES]->(a)
            `, { location, attraction });
          }
        }
      }
    } catch (error) {
      console.error('Error saving exclusion list to Neo4j:', error.message);
      throw error;
    } finally {
      session.close();
    }
  }

  async addToExclusionList(location, attraction) {
    await this.ensureConnection();
    const session = this.driver.session({ database: this.database });
    
    try {
      const result = await session.run(`
        MERGE (l:Location {name: $location})
        MERGE (a:Attraction {name: $attraction})
        MERGE (l)-[r:EXCLUDES]->(a)
        RETURN r
      `, { location, attraction });
      
      return result.records.length > 0;
    } catch (error) {
      console.error('Error adding to exclusion list:', error.message);
      return false;
    } finally {
      session.close();
    }
  }

  async removeFromExclusionList(location, attraction) {
    await this.ensureConnection();
    const session = this.driver.session({ database: this.database });
    
    try {
      const result = await session.run(`
        MATCH (l:Location {name: $location})-[r:EXCLUDES]->(a:Attraction {name: $attraction})
        DELETE r, a
        WITH l
        MATCH (l)
        WHERE NOT (l)-[:EXCLUDES]->()
        DELETE l
        RETURN COUNT(*) as deletedCount
      `, { location, attraction });
      
      return result.records[0]?.get('deletedCount') > 0;
    } catch (error) {
      console.error('Error removing from exclusion list:', error.message);
      return false;
    } finally {
      session.close();
    }
  }

  // Master key methods for encryption
  async getMasterKey() {
    await this.ensureConnection();
    const session = this.driver.session({ database: this.database });
    
    try {
      const result = await session.run(
        'MATCH (s:SystemConfig {type: "masterKey"}) RETURN s.value as value'
      );
      
      return result.records.length > 0 ? result.records[0].get('value') : null;
    } catch (error) {
      console.error('Error retrieving master key from Neo4j:', error.message);
      return null;
    } finally {
      session.close();
    }
  }

  async saveMasterKey(masterKey) {
    await this.ensureConnection();
    const session = this.driver.session({ database: this.database });
    
    try {
      await session.run(`
        MERGE (s:SystemConfig {type: "masterKey"})
        SET s.value = $value,
            s.createdAt = datetime(),
            s.lastAccessed = datetime()
      `, { value: masterKey });
      
      console.log('Master key saved to Neo4j');
      return true;
    } catch (error) {
      console.error('Error saving master key to Neo4j:', error.message);
      return false;
    } finally {
      session.close();
    }
  }

  async updateMasterKeyAccess() {
    await this.ensureConnection();
    const session = this.driver.session({ database: this.database });
    
    try {
      await session.run(`
        MATCH (s:SystemConfig {type: "masterKey"})
        SET s.lastAccessed = datetime()
      `);
    } catch (error) {
      console.log('Note: Could not update master key access time:', error.message);
    } finally {
      session.close();
    }
  }

  // API Configuration methods
  async getApiConfig() {
    await this.ensureConnection();
    const session = this.driver.session({ database: this.database });
    
    try {
      const result = await session.run(
        'MATCH (s:SystemConfig {type: "apiConfig"}) RETURN s.value as value'
      );
      
      if (result.records.length > 0) {
        const configJson = result.records[0].get('value');
        // Parse the JSON string back into an object
        return JSON.parse(configJson);
      }
      return null;
    } catch (error) {
      console.error('Error retrieving API config from Neo4j:', error.message);
      return null;
    } finally {
      session.close();
    }
  }

  async saveApiConfig(apiConfig) {
    await this.ensureConnection();
    const session = this.driver.session({ database: this.database });
    
    try {
      // Convert the config object to a JSON string for Neo4j storage
      const configJson = JSON.stringify(apiConfig);
      
      await session.run(`
        MERGE (s:SystemConfig {type: "apiConfig"})
        SET s.value = $value,
            s.updatedAt = datetime()
      `, { value: configJson });
      
      console.log('💾 API configuration saved to Neo4j');
      return true;
    } catch (error) {
      console.error('Error saving API config to Neo4j:', error.message);
      return false;
    } finally {
      session.close();
    }
  }

  // Weather caching methods
  async getCachedWeatherData(location, date) {
    return await this.weatherFestivalCache.getCachedWeatherData(location, date);
  }

  async cacheWeatherData(location, date, weatherData) {
    return await this.weatherFestivalCache.cacheWeatherData(location, date, weatherData);
  }

  // Festival caching methods  
  async getCachedFestivalData(location, targetDate) {
    return await this.weatherFestivalCache.getCachedFestivalData(location, targetDate);
  }

  async cacheFestivalData(location, searchStartDate, searchEndDate, festivalsData) {
    return await this.weatherFestivalCache.cacheFestivalData(location, searchStartDate, searchEndDate, festivalsData);
  }

  // Cache management methods
  async clearSearchCache() {
    await this.ensureConnection();
    const session = this.driver.session({ database: this.database });
    
    try {
      // Clear both old and new format search caches
      const result1 = await session.run('MATCH (n:SearchCache) DELETE n');
      const result2 = await session.run('MATCH (n:SearchCacheEnhanced) DELETE n');
      
      const deleted1 = result1.summary.counters.nodesDeleted;
      const deleted2 = result2.summary.counters.nodesDeleted;
      const totalDeleted = deleted1 + deleted2;
      
      console.log(`🗑️ Cleared ${totalDeleted} search cache entries (${deleted1} old format, ${deleted2} enhanced)`);
      return totalDeleted;
    } catch (error) {
      console.error('Error clearing search cache:', error.message);
      throw error;
    } finally {
      session.close();
    }
  }

  async clearWeatherCache() {
    await this.ensureConnection();
    const session = this.driver.session({ database: this.database });
    
    try {
      const result = await session.run('MATCH (n:WeatherCache) DELETE n');
      const deleted = result.summary.counters.nodesDeleted;
      
      console.log(`🗑️ Cleared ${deleted} weather cache entries`);
      return deleted;
    } catch (error) {
      console.error('Error clearing weather cache:', error.message);
      throw error;
    } finally {
      session.close();
    }
  }

  async clearFestivalCache() {
    await this.ensureConnection();
    const session = this.driver.session({ database: this.database });
    
    try {
      const result = await session.run('MATCH (n:FestivalCache) DELETE n');
      const deleted = result.summary.counters.nodesDeleted;
      
      console.log(`🗑️ Cleared ${deleted} festival cache entries`);
      return deleted;
    } catch (error) {
      console.error('Error clearing festival cache:', error.message);
      throw error;
    } finally {
      session.close();
    }
  }

  async clearLocationCache() {
    await this.ensureConnection();
    const session = this.driver.session({ database: this.database });
    
    try {
      const result = await session.run('MATCH (n:LocationProfile) DELETE n');
      const deleted = result.summary.counters.nodesDeleted;
      
      console.log(`🗑️ Cleared ${deleted} location cache entries`);
      return deleted;
    } catch (error) {
      console.error('Error clearing location cache:', error.message);
      throw error;
    } finally {
      session.close();
    }
  }

  async clearAllCache() {
    await this.ensureConnection();
    const session = this.driver.session({ database: this.database });
    
    try {
      // Clear all cache node types
      const result = await session.run(`
        MATCH (n) 
        WHERE n:SearchCache OR n:SearchCacheEnhanced OR n:WeatherCache OR n:FestivalCache OR n:LocationProfile 
        DELETE n
      `);
      const deleted = result.summary.counters.nodesDeleted;
      
      console.log(`🗑️ Cleared ${deleted} total cache entries`);
      return deleted;
    } catch (error) {
      console.error('Error clearing all cache:', error.message);
      throw error;
    } finally {
      session.close();
    }
  }

  async clearOldSearchHistory(daysToKeep = 30) {
    await this.ensureConnection();
    const session = this.driver.session({ database: this.database });
    
    try {
      const cutoffDate = new Date();
      cutoffDate.setDate(cutoffDate.getDate() - daysToKeep);
      const cutoffIsoString = cutoffDate.toISOString();
      
      const result = await session.run(`
        MATCH (h:SearchHistory) 
        WHERE h.timestamp < datetime($cutoffDate)
        DELETE h
      `, { cutoffDate: cutoffIsoString });
      
      const deleted = result.summary.counters.nodesDeleted;
      console.log(`🗑️ Cleared ${deleted} search history entries older than ${daysToKeep} days`);
      return deleted;
    } catch (error) {
      console.error('Error clearing old search history:', error.message);
      throw error;
    } finally {
      session.close();
    }
  }

  async clearAllSearchHistory() {
    await this.ensureConnection();
    const session = this.driver.session({ database: this.database });
    
    try {
      const result = await session.run('MATCH (n:SearchHistory) DELETE n');
      const deleted = result.summary.counters.nodesDeleted;
      
      console.log(`🗑️ Cleared ${deleted} search history entries`);
      return deleted;
    } catch (error) {
      console.error('Error clearing all search history:', error.message);
      throw error;
    } finally {
      session.close();
    }
  }

  async getCacheStatistics() {
    await this.ensureConnection();
    const session = this.driver.session({ database: this.database });
    
    try {
      const result = await session.run(`
        CALL {
          MATCH (sc:SearchCache) RETURN count(sc) as searchCacheCount
        }
        CALL {
          MATCH (sce:SearchCacheEnhanced) RETURN count(sce) as searchCacheEnhancedCount
        }
        CALL {
          MATCH (wc:WeatherCache) RETURN count(wc) as weatherCount
        }
        CALL {
          MATCH (fc:FestivalCache) RETURN count(fc) as festivalCount
        }
        CALL {
          MATCH (sh:SearchHistory) RETURN count(sh) as historyCount
        }
        CALL {
          MATCH (lp:LocationProfile) RETURN count(lp) as locationCount
        }
        RETURN 
          searchCacheCount + searchCacheEnhancedCount as searchResults,
          weatherCount as weather,
          festivalCount as festivals,
          historyCount as history,
          locationCount as locations
      `);
      
      const record = result.records[0];
      const stats = {
        searchResults: record.get('searchResults').toNumber(),
        weather: record.get('weather').toNumber(),
        festivals: record.get('festivals').toNumber(),
        history: record.get('history').toNumber(),
        locations: record.get('locations').toNumber()
      };
      
      console.log('📊 Cache statistics:', stats);
      return stats;
    } catch (error) {
      console.error('Error getting cache statistics:', error.message);
      return { searchResults: 0, weather: 0, festivals: 0, history: 0, locations: 0 };
    } finally {
      session.close();
    }
  }

  async close() {
    if (this.driver) {
      await this.driver.close();
      this.isConnected = false;
      console.log('Neo4j connection closed');
    }
  }
}<|MERGE_RESOLUTION|>--- conflicted
+++ resolved
@@ -225,7 +225,6 @@
       try {
         const candidateFeatures = this.sanitizeFeatureVector(JSON.parse(candidate.featureVector));
         const candidateDistance = Number(candidate.distance) || 0;
-<<<<<<< HEAD
         
         // Prepare cached request object for hard blocker checks
         const cachedRequest = {
@@ -251,24 +250,6 @@
         
         const similarityResult = this.smartCache.calculateSimilarity(currentFeatures, candidateFeatures, candidateDistance, currentRequest, cachedRequest);
         const similarityScore = similarityResult.score || similarityResult; // Handle both old and new format
-=======
-        const similarityResult = this.smartCache.calculateSimilarity(currentFeatures, candidateFeatures, candidateDistance);
-        const similarityDetails = similarityResult && typeof similarityResult === 'object' ? similarityResult : null;
-        const similarityScore = similarityDetails?.score ?? similarityResult; // Handle both old and new format
-
-        if (this.cacheSettings?.cache_include_model && ai_provider && candidate.ai_provider && candidate.ai_provider !== ai_provider) {
-          continue;
-        }
-
-        const instructionsBreakdown = similarityDetails?.breakdown?.instructions;
-        if (
-          this.smartCache.SIMILARITY_THRESHOLDS.instructions.weight > 0 &&
-          instructionsBreakdown &&
-          instructionsBreakdown.score < this.smartCache.MIN_INSTRUCTIONS_SCORE
-        ) {
-          continue;
-        }
->>>>>>> 293ec859
 
         // Skip if blocked by hard requirements
         if (similarityResult.blocked) {
