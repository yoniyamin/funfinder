--- conflicted
+++ resolved
@@ -2745,7 +2745,6 @@
   return provider;
 }
 
-<<<<<<< HEAD
 function getActiveModelName() {
   const provider = apiKeys.ai_provider || 'gemini';
   if (provider === 'openrouter') {
@@ -2754,8 +2753,7 @@
   return 'gemini-2.5-flash';
 }
 
-=======
->>>>>>> 49e5b601
+
 function filterOutFestivalActivities(result) {
   if (result && Array.isArray(result.activities)) {
     result.activities = result.activities.filter(act => {
@@ -2893,15 +2891,14 @@
           }
           
           filterOutFestivalActivities(cachedResults);
-<<<<<<< HEAD
+
           if (!cachedResults.ai_provider) {
             cachedResults.ai_provider = apiKeys.ai_provider || 'gemini';
           }
           if (!cachedResults.ai_model) {
             cachedResults.ai_model = cachedResults.ai_provider;
           }
-=======
->>>>>>> 49e5b601
+
           json = cachedResults;
         }
       } catch (cacheError) {
@@ -2919,11 +2916,10 @@
       
       console.log(`🔍 [SERVER DEBUG ${requestId}] No cached results found, performing new search...`);
       json = await callModelWithRetry(ctx, allowed, 3, maxActivities, abortController.signal);
-<<<<<<< HEAD
+
       json.ai_provider = apiKeys.ai_provider || 'gemini';
       json.ai_model = getActiveModelName();
-=======
->>>>>>> 49e5b601
+
       filterOutFestivalActivities(json);
 
       // Cache the results (only if using Neo4j)
