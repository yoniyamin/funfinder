@tailwind base;
@tailwind components;
@tailwind utilities;

/* ===== Baloo 2 Font Application ===== */
.glass-input::placeholder,
.glass-placeholder,
.modal-title,
.instructions-label,
.instructions-tags-title,
.calendar-month,
.dock-btn,
.dock-btn span,
.glass-cta,
.glass-cta span,
.glass-pill,
.glass-pill-small,
.glass-action-btn,
.location-result-name,
.instructions-tag-scroll,
.calendar-weekday,
.instructions-btn,
.location-search-input::placeholder,
button[title],
.text-xs.font-medium,
.text-xs.font-bold,
.progress-text {
  font-family: 'Baloo 2', sans-serif;
  font-weight: 600;
}

/* Special styling for progress bar text */
.w-full.px-4.py-3 span {
  font-family: 'Baloo 2', sans-serif;
  font-weight: 600;
}

:root { --ring: 0 0 0 3px rgba(99,102,241,.25); }
body { font-family: Inter, system-ui, -apple-system, Segoe UI, Roboto, "Helvetica Neue", Arial; }
.hero { background:
  radial-gradient(1200px 400px at 20% -10%, #fef3c7 15%, transparent 60%),
  radial-gradient(1000px 400px at 80% -20%, #fce7f3 15%, transparent 60%),
  radial-gradient(800px 300px at 50% 100%, #dcfce7 10%, transparent 60%),
  #f0f9ff; }
.card { @apply bg-white rounded-2xl shadow-lg border border-gray-100; }
.input { @apply w-full rounded-xl border border-gray-200 px-3 py-2 focus:outline-none focus:ring-2 focus:ring-indigo-300; }
.btn { @apply inline-flex items-center justify-center gap-2 rounded-xl px-4 py-2 text-sm font-semibold transition; }
.btn-primary { @apply text-white bg-gradient-fun hover:scale-105 transform transition-all duration-200 disabled:opacity-50 disabled:cursor-not-allowed disabled:hover:scale-100; }
.btn-secondary { @apply bg-gray-100 text-gray-800 hover:bg-gray-200; }
.chip { @apply inline-flex items-center rounded-full px-2.5 py-1 text-xs font-semibold bg-gradient-to-r from-purple-100 to-pink-100 text-purple-800 border border-purple-200; }

/* Ensure gradient animations work properly */
@keyframes gradient-x {
  0%, 100% {
    background-size: 200% 200%;
    background-position: left center;
  }
  50% {
    background-size: 200% 200%;
    background-position: right center;
  }
}

.animate-gradient-x {
  animation: gradient-x 3s ease infinite;
}

/* Banner styling for better overlay effects */
.banner-container {
  position: relative;
  overflow: hidden;
  border-radius: 1.5rem;
}

.banner-fade {
  position: absolute;
  inset: 0;
  background: linear-gradient(
    to bottom,
    rgba(255, 255, 255, 0) 0%,
    rgba(255, 255, 255, 0.1) 70%,
    rgba(255, 255, 255, 0.3) 100%
  );
  border-radius: 1.5rem;
}

/* Enhanced overlapping layout */
.overlay-content {
  position: relative;
  z-index: 10;
}

.description-overlay {
  position: relative;
  z-index: 20;
  text-shadow: 2px 2px 4px rgba(0, 0, 0, 0.5);
}

/* Mobile-specific background styling */
@media (max-width: 640px) {
  .mobile-main-container {
    /* On mobile, remove padding and extend to edges */
    padding-left: 0 !important;
    padding-right: 0 !important;
    padding-top: 0 !important;
    max-width: 100vw !important;
  }
  
  .mobile-bg-container {
    /* On mobile, extend to full viewport width */
    margin-left: 0;
    margin-right: 0;
    width: 100vw;
  }
  
  .mobile-bg-image {
    /* Remove rounded corners on mobile */
    border-radius: 0 !important;
    /* Ensure full coverage */
    width: 100vw;
    height: 100%;
    object-fit: cover;
  }
  
  .mobile-overlay {
    /* Remove rounded corners from overlays on mobile */
    border-radius: 0 !important;
  }
  
  /* Adjust search form for mobile */
  .mobile-search-form {
    /* Adjust margins for mobile */
    margin-left: 1rem;
    margin-right: 1rem;
    width: calc(100vw - 2rem);
  }
  
  /* Mobile description positioning - positioned just below title in image */
  .mobile-description-container {
    /* Position description appropriately under the image title */
    margin-top: 0;
    padding: 40px 1rem;
  }
  
  /* Mobile settings modal */
  .mobile-settings-overlay {
    padding: 0.5rem;
  }
  
  .mobile-settings-modal {
    /* On mobile, take up more of the screen */
    max-width: 100%;
    max-height: calc(100vh - 2rem);
    margin: 1rem 0.5rem;
    border-radius: 1rem;
    /* Ensure modal is properly positioned and scrollable */
    display: flex;
    flex-direction: column;
    overflow: hidden;
  }
  
  /* Make sure modal content is scrollable on mobile */
  .mobile-settings-modal .p-6 {
    padding: 1rem;
  }
  
  /* Fix modal body scrolling on mobile */
  .mobile-settings-modal .overflow-y-auto {
    overflow-y: auto;
    flex: 1;
    min-height: 0;
  }
}

/* Hero button special styling */
.hero-button {
  position: relative;
  overflow: hidden;
  box-shadow: 
    0 20px 25px -5px rgba(0, 0, 0, 0.1), 
    0 10px 10px -5px rgba(0, 0, 0, 0.04),
    0 0 0 1px rgba(255, 255, 255, 0.3) inset;
}

.hero-button:before {
  content: '';
  position: absolute;
  top: 0;
  left: -100%;
  width: 100%;
  height: 100%;
  background: linear-gradient(90deg, transparent, rgba(255, 255, 255, 0.3), transparent);
  transition: left 0.5s;
}

.hero-button:hover:before {
  left: 100%;
}

.hero-button:disabled {
  transform: none !important;
  opacity: 0.7;
}

/* V2 Specific Styles */

/* Gradient background for fun theme */
.bg-gradient-fun {
  background: linear-gradient(135deg, #667eea 0%, #764ba2 100%);
}

/* Enhanced gradient border effect */
.bg-gradient-border {
  background: linear-gradient(45deg, #f093fb 0%, #f5576c 25%, #4facfe 50%, #00f2fe 75%, #f093fb 100%);
  background-size: 400% 400%;
  animation: gradient-shift 4s ease infinite;
}

@keyframes gradient-shift {
  0%, 100% { background-position: 0% 50%; }
  50% { background-position: 100% 50%; }
}

/* V2 Mobile optimizations */
@media (max-width: 640px) {
  /* Full-screen search page */
  .v2-search-container {
    min-height: 100vh;
    height: 100vh;
  }
  
  /* Better form spacing on mobile */
  .v2-form-container {
    padding: 1.5rem;
    margin: 0 1rem;
  }
  
  /* Improved dropdown positioning on mobile */
  .v2-dropdown {
    position: fixed;
    top: 50%;
    left: 50%;
    transform: translate(-50%, -50%);
    width: 90vw;
    max-width: 400px;
    max-height: 60vh;
    z-index: 1000;
    background: white;
    border-radius: 1rem;
    box-shadow: 0 25px 50px -12px rgba(0, 0, 0, 0.5);
  }
  
  /* Bottom nav adjustments */
  .v2-bottom-nav {
    padding-bottom: env(safe-area-inset-bottom);
  }
  
  /* Results page mobile optimizations */
  .v2-results-grid {
    padding: 1rem 0.5rem;
  }
  
  .v2-activity-card {
    margin-bottom: 1rem;
  }
  
  /* Progress bar mobile adjustments */
  .v2-progress-mobile {
    padding: 0.75rem 1rem;
  }
  
  /* Improved button spacing for mobile */
  .v2-mobile-buttons {
    min-height: 44px; /* iOS touch target minimum */
  }
}

/* Enhanced glassmorphism effect */
.v2-glass {
  background: rgba(255, 255, 255, 0.95);
  backdrop-filter: blur(20px);
  -webkit-backdrop-filter: blur(20px);
  border: 1px solid rgba(255, 255, 255, 0.3);
}

/* Nature theme colors */
.v2-nature-green {
  background: linear-gradient(135deg, #a8e6cf 0%, #7fcdcd 100%);
}

.v2-nature-blue {
  background: linear-gradient(135deg, #81deea 0%, #4fc3f7 100%);
}

.v2-nature-orange {
  background: linear-gradient(135deg, #ffab91 0%, #ff8a65 100%);
}

/* Search button special effects */
.v2-search-button {
  position: relative;
  overflow: hidden;
  transition: all 0.3s ease;
}

.v2-search-button:hover {
  transform: translateY(-1px);
  box-shadow: 0 10px 25px rgba(0, 0, 0, 0.2);
}

.v2-search-button:active {
  transform: translateY(0);
}

/* Loading animation improvements */
.v2-loading-pulse {
  animation: pulse-glow 2s ease-in-out infinite alternate;
}

@keyframes pulse-glow {
  from {
    box-shadow: 0 0 20px rgba(139, 92, 246, 0.4);
  }
  to {
    box-shadow: 0 0 20px rgba(139, 92, 246, 0.8), 0 0 30px rgba(139, 92, 246, 0.6);
  }
}

/* Age dropdown enhancements */
.v2-age-option:hover {
  background: linear-gradient(135deg, #f3e8ff 0%, #e0e7ff 100%);
  transform: translateX(4px);
  transition: all 0.2s ease;
}

/* Better focus states for accessibility */
.v2-focus:focus {
  outline: 2px solid #6366f1;
  outline-offset: 2px;
}

/* Improved card hover effects */
.v2-card-hover {
  transition: all 0.3s cubic-bezier(0.4, 0, 0.2, 1);
}

.v2-card-hover:hover {
  transform: translateY(-4px);
  box-shadow: 0 20px 25px -5px rgba(0, 0, 0, 0.1), 0 10px 10px -5px rgba(0, 0, 0, 0.04);
}

/* Nature background overlay */
.v2-nature-overlay {
  background: linear-gradient(
    180deg,
    rgba(0, 0, 0, 0.2) 0%,
    rgba(0, 0, 0, 0.1) 40%,
    rgba(0, 0, 0, 0.3) 100%
  );
}

/* Text shadow for better readability on nature background */
.v2-text-shadow {
  text-shadow: 2px 2px 4px rgba(0, 0, 0, 0.5);
}

/* Enhanced button animations */
.v2-button-float {
  animation: float 3s ease-in-out infinite;
}

@keyframes float {
  0%, 100% { transform: translateY(0px); }
  50% { transform: translateY(-10px); }
}

/* ===== Glassmorphism Search Page Styles ===== */
:root{
  --glass-bg: rgba(255,255,255,0.14);     /* card fill */
  --glass-item: rgba(255,255,255,0.18);   /* row fill */
  --glass-ring: rgba(255,255,255,0.38);   /* border tint */
  --glass-highlight: rgba(255,255,255,0.75);
  --shadow: 0 20px 40px rgba(0,0,0,0.25);
  --radius-xl: 28px;
  --radius-lg: 22px;
}

/* ===== Search Page Layout ===== */
.glass-search-page {
  position: fixed;
  top: 0;
  left: 0;
  right: 0;
  bottom: 0;
  overflow: hidden;
}

.glass-bg-container {
  position: fixed;
  top: 0;
  left: 0;
  right: 0;
  bottom: 0;
  z-index: 0;
}

.glass-bg-image {
  width: 100%;
  height: 100%;
  object-fit: cover;
}

.glass-bg-image-mobile {
  display: none;
}

.glass-bg-image-desktop {
  display: block;
}

/* Show mobile background image only on mobile devices */
@media (max-width: 640px) {
  .glass-bg-image-mobile {
    display: block;
  }
  
  .glass-bg-image-desktop {
    display: none;
  }
}

.glass-bg-overlay {
  position: absolute;
  inset: 0;
  background: linear-gradient(
    180deg,
    rgba(0, 0, 0, 0.15) 0%,
    rgba(0, 0, 0, 0.05) 40%,
    rgba(0, 0, 0, 0.25) 100%
  );
}

.glass-content {
  position: relative;
  z-index: 10;
  padding: 35vh 4vw 40vh; /* Further increased top padding to clear title completely */
  min-height: 100vh;
  display: flex;
  flex-direction: column;
  align-items: center;
  justify-content: flex-start; /* Changed from center to flex-start */
  gap: 16px; /* Reduced gap slightly */
}

/* ===== Header and Title ===== */
.glass-header {
  position: absolute;
  top: 25vh;
  left: 50%;
  transform: translateX(-50%);
  z-index: 20;
  text-align: center;
}

.glass-title {
  font-size: clamp(3rem, 8vw, 6rem);
  font-weight: 700;
  line-height: 0.9;
  margin: 0;
  text-shadow: 
    0 4px 8px rgba(0, 0, 0, 0.3),
    0 2px 4px rgba(0, 0, 0, 0.2);
}

@media (max-width: 640px) {
  .glass-header {
    top: 20vh;
  }
  
  .glass-title {
    font-size: clamp(2.5rem, 12vw, 4rem);
  }
}

/* ===== Recent Searches Pill ===== */
.glass-pill-container {
  position: relative;
  width: 100%;
  max-width: 480px;
}

.glass-pill-container-right {
  display: flex;
  justify-content: flex-end; /* Align to the right */
  margin-top: 6px;
}

.glass-pill {
  display: inline-flex;
  align-items: center;
  gap: 8px;
  padding: 10px 14px;
  border-radius: 999px;
  background: rgba(255,255,255,0.20);
  -webkit-backdrop-filter: blur(14px) saturate(140%);
          backdrop-filter: blur(14px) saturate(140%);
  border: 1px solid rgba(255,255,255,0.28);
  box-shadow: inset 0 .5px 0 rgba(255,255,255,.5);
  color: #2d3748;
  font-weight: 600;
  font-size: 14px;
  cursor: pointer;
  transition: all 0.2s ease;
}

.glass-pill:hover {
  background: rgba(255,255,255,0.25);
  transform: translateY(-1px);
}

.glass-pill-arrow {
  transition: transform 0.2s ease;
}

.glass-pill-arrow.rotated {
  transform: rotate(180deg);
}

.glass-history-dropdown {
  position: absolute;
  top: calc(100% + 8px);
  left: 0;
  right: 0;
  z-index: 30;
  background: rgba(255,255,255,0.95);
  -webkit-backdrop-filter: blur(20px) saturate(145%);
          backdrop-filter: blur(20px) saturate(145%);
  border: 1px solid rgba(255,255,255,0.3);
  border-radius: var(--radius-lg);
  box-shadow: var(--shadow);
  max-height: 300px;
  overflow-y: auto;
}

.glass-history-item {
  display: flex;
  align-items: center;
  gap: 12px;
  padding: 12px 16px;
  border-bottom: 1px solid rgba(255,255,255,0.2);
}

.glass-history-item:last-child {
  border-bottom: none;
}

.glass-history-button {
  flex: 1;
  text-align: left;
  background: none;
  border: none;
  cursor: pointer;
}

.glass-history-title {
  font-weight: 600;
  color: #2d3748;
  margin-bottom: 4px;
}

.glass-history-details {
  font-size: 14px;
  color: #4a5568;
  margin-bottom: 2px;
}

.glass-history-date {
  font-size: 12px;
  color: #718096;
}

.glass-history-delete {
  background: none;
  border: none;
  cursor: pointer;
  color: #e53e3e;
  padding: 4px;
  border-radius: 4px;
  opacity: 0.7;
  transition: opacity 0.2s ease;
}

.glass-history-delete:hover {
  opacity: 1;
  background: rgba(229, 62, 62, 0.1);
}

/* ===== Liquid Glass Container ===== */
.glass-card {
  position: relative;
  width: 100%;
  max-width: 480px;
  padding: 18px 18px 22px;
  border-radius: var(--radius-xl);

  /* The frosted magic */
  background: var(--glass-bg);
  -webkit-backdrop-filter: blur(4px) saturate(145%);
          backdrop-filter: blur(4px) saturate(145%);

  /* soft outer shadow + slight inner sheen */
  box-shadow:
    inset 0 0.5px 0 rgba(255,255,255,0.45),
    var(--shadow);
  border: 1px solid rgba(255,255,255,0.28);
}

/* Subtle gradient "wet" border that hugs the edge */
.glass-card::before {
  content:"";
  position:absolute; 
  inset:0;
  padding:1px;                       /* border thickness */
  border-radius: inherit;
  background:
    linear-gradient(180deg,
      rgba(255,255,255,0.9),
      rgba(255,255,255,0.15) 60%,
      rgba(255,255,255,0.35));
  /* carve the center so only the ring shows */
  -webkit-mask:
    linear-gradient(#000 0 0) content-box,
    linear-gradient(#000 0 0);
  -webkit-mask-composite: xor;
          mask-composite: exclude;
  pointer-events:none;
}

/* ===== Input rows ===== */
.glass-stack { 
  display: grid; 
  gap: 7px; 
  position: relative; 
  padding-top: 32px; /* Make room for action buttons */
}

.glass-row {
  position: relative;
  display: flex; 
  align-items: center; 
  justify-content: space-between;
  gap: 12px;
  padding: 16px 18px;
  border-radius: var(--radius-lg);
  background: rgba(255,255,255,0.92);
  -webkit-backdrop-filter: blur(16px) saturate(150%);
          backdrop-filter: blur(16px) saturate(150%);
  border: 1px solid rgba(147, 197, 253, 0.4);
  box-shadow:
    0 4px 6px -1px rgba(0, 0, 0, 0.05),
    0 2px 4px -1px rgba(0, 0, 0, 0.03),
    inset 0 1px 0 rgba(255,255,255,0.6),
    inset 0 -1px 0 rgba(255,255,255,0.2);
  color: #2d3748;
  transition: all 0.25s cubic-bezier(0.4, 0, 0.2, 1);
}

.glass-row:hover {
  background: rgba(255,255,255,0.98);
  border: 1px solid rgba(59, 130, 246, 0.6);
  transform: translateY(-2px);
  box-shadow:
    0 8px 15px -3px rgba(0, 0, 0, 0.08),
    0 4px 6px -2px rgba(0, 0, 0, 0.05),
    inset 0 1px 0 rgba(255,255,255,0.7),
    inset 0 -1px 0 rgba(255,255,255,0.3);
}

.glass-row:focus-within {
  background: rgba(255,255,255,0.98);
  border: 1px solid rgba(59, 130, 246, 0.8);
  box-shadow:
    0 0 0 3px rgba(59, 130, 246, 0.1),
    0 8px 15px -3px rgba(0, 0, 0, 0.08),
    0 4px 6px -2px rgba(0, 0, 0, 0.05),
    inset 0 1px 0 rgba(255,255,255,0.7),
    inset 0 -1px 0 rgba(255,255,255,0.3);
}

/* soft highlight strip near the top of each row */
.glass-row::after { background: none; /* or display:none; */ }

.glass-row-icon {
  font-size: 16px;
  flex-shrink: 0;
}

.glass-row-chevron {
  color: #a0aec0;
  font-size: 14px;
  flex-shrink: 0;
}

.glass-input {
  flex: 1;
  background: linear-gradient(135deg, rgba(255,255,255,0.1) 0%, rgba(255,255,255,0.05) 100%);
  border: none;
  outline: none;
  color: #1f2937;
  font-size: 16px;
  font-weight: 500;
  border-radius: 8px;
  padding: 2px 6px;
  transition: all 0.2s ease;
}

.glass-input:focus {
  background: linear-gradient(135deg, rgba(59, 130, 246, 0.08) 0%, rgba(147, 197, 253, 0.04) 100%);
  color: #111827;
}

.glass-input::placeholder {
  color: #6b7280;
  font-weight: 500;
}

.glass-input-date {
  color-scheme: light;
}

.glass-button {
  flex: 1;
  background: linear-gradient(135deg, rgba(255,255,255,0.1) 0%, rgba(255,255,255,0.05) 100%);
  border: none;
  outline: none;
  cursor: pointer;
  text-align: left;
  font-size: 16px;
  font-weight: 500;
  color: #1f2937;
  border-radius: 8px;
  padding: 2px 6px;
  transition: all 0.2s ease;
}

.glass-button:hover {
  background: linear-gradient(135deg, rgba(59, 130, 246, 0.08) 0%, rgba(147, 197, 253, 0.04) 100%);
  color: #111827;
}

.glass-button:focus {
  background: linear-gradient(135deg, rgba(59, 130, 246, 0.12) 0%, rgba(147, 197, 253, 0.06) 100%);
  color: #111827;
}

.glass-placeholder {
  color: #6b7280;
  font-weight: 500;
}

/* ===== Duration Slider ===== */
.duration-slider {
  -webkit-appearance: none;
  appearance: none;
  height: 6px;
  background: linear-gradient(90deg, rgba(147, 197, 253, 0.3) 0%, rgba(59, 130, 246, 0.2) 100%);
  border-radius: 6px;
  cursor: pointer;
  outline: none;
  border: 1px solid rgba(147, 197, 253, 0.3);
}

.duration-slider::-webkit-slider-track {
  background: linear-gradient(90deg, rgba(147, 197, 253, 0.3) 0%, rgba(59, 130, 246, 0.2) 100%);
  height: 6px;
  border-radius: 6px;
  border: 1px solid rgba(147, 197, 253, 0.3);
}

.duration-slider::-webkit-slider-thumb {
  -webkit-appearance: none;
  appearance: none;
  height: 18px;
  width: 18px;
  border-radius: 50%;
  background: linear-gradient(135deg, #3b82f6 0%, #60a5fa  50%, #93c5fd 100%);
  border: 2px solid white;
  box-shadow: 0 3px 6px rgba(59, 130, 246, 0.3), 0 1px 3px rgba(0, 0, 0, 0.2);
  cursor: pointer;
  margin-top: -6px;
  transition: all 0.2s ease;
}

.duration-slider::-moz-range-track {
  background: linear-gradient(90deg, rgba(147, 197, 253, 0.3) 0%, rgba(59, 130, 246, 0.2) 100%);
  height: 6px;
  border-radius: 6px;
  border: 1px solid rgba(147, 197, 253, 0.3);
}

.duration-slider::-moz-range-thumb {
  height: 18px;
  width: 18px;
  border-radius: 50%;
  background: linear-gradient(135deg, #3b82f6 0%, #60a5fa  50%, #93c5fd 100%);
  border: 2px solid white;
  box-shadow: 0 3px 6px rgba(59, 130, 246, 0.3), 0 1px 3px rgba(0, 0, 0, 0.2);
  cursor: pointer;
  border: none;
}

.duration-slider:hover::-webkit-slider-thumb {
  transform: scale(1.15);
  box-shadow: 0 4px 8px rgba(59, 130, 246, 0.4), 0 2px 4px rgba(0, 0, 0, 0.2);
}

.duration-slider:hover::-moz-range-thumb {
  transform: scale(1.15);
  box-shadow: 0 4px 8px rgba(59, 130, 246, 0.4), 0 2px 4px rgba(0, 0, 0, 0.2);
}

/* ===== Age Dropdown ===== */
.glass-dropdown {
  position: fixed;
  top: 0%;
  left: 50%;
  transform: translate(-50%, -50%);
  z-index: 100001;
  background: rgba(255,255,255,0.95);
  -webkit-backdrop-filter: blur(20px) saturate(145%);
          backdrop-filter: blur(20px) saturate(145%);
  border: 1px solid rgba(255,255,255,0.3);
  border-radius: var(--radius-lg);
  box-shadow: 0 25px 50px -12px rgba(0, 0, 0, 0.7);
  max-height: 50vh;
  width: 90vw;
  max-width: 400px;
  overflow-y: auto;
}

/* Age dropdown backdrop for mobile */
.age-dropdown-backdrop {
  position: fixed;
  top: 0;
  left: 0;
  right: 0;
  bottom: 0;
  background: rgba(0, 0, 0, 0.2);
  z-index: 100000;
}

.glass-dropdown-item {
  display: flex;
  align-items: center;
  gap: 12px;
  width: 100%;
  padding: 12px 16px;
  background: none;
  border: none;
  text-align: left;
  cursor: pointer;
  border-bottom: 1px solid rgba(255,255,255,0.2);
  transition: all 0.2s ease;
  color: #2d3748;
  font-size: 15px;
  font-weight: 500;
}

.glass-dropdown-item:last-child {
  border-bottom: none;
}

.glass-dropdown-item:hover {
  background: rgba(255,255,255,0.3);
  transform: translateX(4px);
}

.glass-dropdown-icon {
  font-size: 16px;
  flex-shrink: 0;
}

/* ===== Mobile Optimizations ===== */
@media (max-width: 640px) {
  .glass-content {
    padding: 30vh 3vw 35vh; /* Significantly increased for mobile to clear title */
  }
  
  .glass-card {
    max-width: 92vw;
  }
  
  .glass-pill {
    font-size: 13px;
    padding: 8px 12px;
  }
  
  .glass-row {
    padding: 14px 16px;
    border: 1px solid rgba(147, 197, 253, 0.3);
  }
  
  .glass-row:hover {
    transform: translateY(-1px);
  }
  
  .glass-input {
    font-size: 15px;
    padding: 1px 4px;
  }
  
  .glass-button {
    font-size: 15px;
    padding: 1px 4px;
  }
  
  
  .age-dropdown-backdrop {
    display: block;
    position: fixed;
    top: 0;
    left: 0;
    right: 0;
    bottom: 0;
    background: rgba(0, 0, 0, 0.3);
    z-index: 99998;
    backdrop-filter: blur(2px);
  }
  
  .glass-history-dropdown {
    position: fixed;
    top: 50%;
    left: 50%;
    transform: translate(-50%, -50%);
    width: 90vw;
    max-width: 400px;
    max-height: 60vh;
    z-index: 1000;
    border-radius: 1rem;
    box-shadow: 0 25px 50px -12px rgba(0, 0, 0, 0.5);
  }
}

/* ===== CTA button (pill) ===== */
.glass-cta {
  margin-top: 0;
  padding: 16px 22px;
  border-radius: 999px;
  border: 1px solid rgba(255,255,255,0.35);
  color: #fff; 
  font-weight: 800; 
  font-size: 1.25rem;
  letter-spacing: 0.3px;
  text-align: center;
  cursor: pointer;
  display: flex;
  align-items: center;
  justify-content: center;
  transition: all 0.3s ease;

  background:
    radial-gradient(120% 140% at 20% 20%, rgba(255,255,255,.35), transparent 45%),
    linear-gradient(135deg, #4fc3f7 0%, #7fcdcd 35%, #ffab91 75%, #ff8a65 100%);
  box-shadow:
    inset 0 1px 0 rgba(255,255,255,0.55),
    0 12px 24px rgba(0,0,0,0.25);
}

.glass-cta:hover:not(:disabled) {
  transform: translateY(-2px);
  box-shadow:
    inset 0 1px 0 rgba(255,255,255,0.55),
    0 16px 32px rgba(0,0,0,0.3);
}

.glass-cta:active:not(:disabled) {
  transform: translateY(0);
}

/* ===== Docked navbar ===== */
.mobile-dock {
  position: fixed; 
  left: 12px; 
  right: 12px;
  bottom: max(12px, env(safe-area-inset-bottom));
  display: flex; 
  flex-direction: column; /* Changed to column to stack progress bar above buttons */
  background: rgba(255,255,255,0.16);
  -webkit-backdrop-filter: blur(4px) saturate(140%);
          backdrop-filter: blur(4px) saturate(140%);
  border: 1px solid rgba(255,255,255,0.28);
  border-radius: 20px;
  padding: 0; /* Remove padding since children will handle their own */
  box-shadow: var(--shadow), inset 0 .5px 0 rgba(255,255,255,.45);
  z-index: 50;
}

.dock-btn {
  flex: 1; 
  padding: 12px 14px; 
  border-radius: 14px;
  background: rgba(255,255,255,0.18);
  border: 1px solid rgba(255,255,255,0.28);
  color: #0b1925; 
  font-weight: 600; 
  text-align: center;
  cursor: pointer;
  transition: all 0.2s ease;
}

.dock-btn:hover:not(:disabled) {
  background: rgba(255,255,255,0.25);
  transform: translateY(-1px);
}

/* Progress bar is now integrated directly into the navbar */

/* ===== Mobile optimizations for dock ===== */
@media (max-width: 640px) {
  .mobile-dock {
    left: 8px;
    right: 8px;
    bottom: max(8px, env(safe-area-inset-bottom));
  }
  
  .glass-cta {
    font-size: 1.1rem;
    padding: 14px 18px;
  }
  
  .dock-btn {
    padding: 10px 8px;
  }
  
  /* Remove duplicate mobile styles - now handled in main mobile section */
  .glass-card-actions {
    left: 12px;
    right: 12px;
    justify-content: space-between;
    gap: 4px;
  }
}

/* ===== Location Autocomplete Dropdown ===== */
.location-autocomplete-dropdown {
  /* Fixed positioning is set via inline styles in React component */
  background: rgba(255,255,255,0.98);
  -webkit-backdrop-filter: blur(20px) saturate(145%);
          backdrop-filter: blur(20px) saturate(145%);
  border: 1px solid rgba(255,255,255,0.3);
  border-radius: var(--radius-lg);
  box-shadow: 0 25px 50px -12px rgba(0, 0, 0, 0.6);
  max-height: 250px;
  overflow-y: auto;
  /* Ensure it creates its own stacking context */
  transform: translateZ(0);
  /* Add scrollbar styling */
  scrollbar-width: thin;
  scrollbar-color: rgba(0, 0, 0, 0.2) rgba(255, 255, 255, 0.1);
}

.location-autocomplete-dropdown::-webkit-scrollbar {
  width: 6px;
}

.location-autocomplete-dropdown::-webkit-scrollbar-track {
  background: rgba(255, 255, 255, 0.1);
  border-radius: 3px;
}

.location-autocomplete-dropdown::-webkit-scrollbar-thumb {
  background: rgba(0, 0, 0, 0.2);
  border-radius: 3px;
}

.location-autocomplete-dropdown::-webkit-scrollbar-thumb:hover {
  background: rgba(0, 0, 0, 0.3);
}

.location-autocomplete-item {
  display: flex;
  align-items: center;
  gap: 12px;
  width: 100%;
  padding: 12px 16px;
  background: none;
  border: none;
  text-align: left;
  cursor: pointer;
  border-bottom: 1px solid rgba(255,255,255,0.2);
  transition: all 0.2s ease;
  color: #2d3748;
  font-size: 15px;
  font-weight: 500;
}

.location-autocomplete-item:last-child {
  border-bottom: none;
}

.location-autocomplete-item:hover {
  background: rgba(255,255,255,0.4);
  transform: translateX(4px);
}

.location-autocomplete-icon {
  font-size: 16px;
  flex-shrink: 0;
}

/* Mobile backdrop for autocomplete */
.location-autocomplete-backdrop {
  display: none;
}

/* Age dropdown backdrop */
.age-dropdown-backdrop {
  display: none;
}

/* Mobile specific styles for location autocomplete */
@media (max-width: 640px) {
  .location-autocomplete-backdrop {
    display: block;
    position: fixed;
    top: 0;
    left: 0;
    right: 0;
    bottom: 0;
    background: rgba(0, 0, 0, 0.3);
    z-index: 99998;
    backdrop-filter: blur(2px);
  }
  
  .location-autocomplete-dropdown {
    /* Override fixed positioning for mobile - use modal style */
    position: fixed !important;
    top: 50% !important;
    left: 50% !important;
    transform: translate(-50%, -50%) translateZ(0) !important;
    width: 90vw !important;
    max-width: 400px !important;
    max-height: 60vh !important;
    border-radius: 1rem;
    box-shadow: 0 25px 50px -12px rgba(0, 0, 0, 0.7);
    z-index: 99999 !important;
  }
}

/* ===== Modal Styles ===== */
.modal-backdrop {
  position: fixed;
  top: 0;
  left: 0;
  right: 0;
  bottom: 0;
  background: rgba(0, 0, 0, 0.5);
  z-index: 99998;
  backdrop-filter: blur(4px);
}

.modal-container {
  position: fixed;
  top: 50%;
  left: 50%;
  transform: translate(-50%, -50%);
  z-index: 99999;
  width: 90vw;
  max-width: 400px;
  max-height: calc(100vh - 4rem);
}

/* Mobile modal improvements */
@media (max-width: 640px) {
  .modal-container {
    width: calc(100vw - 1rem);
    max-height: calc(100vh - 2rem);
    top: 1rem;
    transform: translateX(-50%);
    bottom: 1rem;
    height: auto;
  }
}

.modal-content {
  background: rgba(255,255,255,0.98);
  -webkit-backdrop-filter: blur(20px) saturate(145%);
          backdrop-filter: blur(20px) saturate(145%);
  border: 1px solid rgba(255,255,255,0.3);
  border-radius: 1rem;
  box-shadow: 0 25px 50px -12px rgba(0, 0, 0, 0.6);
  overflow: hidden;
}

.modal-header {
  display: flex;
  align-items: center;
  justify-content: space-between;
  padding: 16px 20px;
  border-bottom: 1px solid rgba(255,255,255,0.2);
}

.modal-title {
  font-size: 18px;
  font-weight: 600;
  color: #2d3748;
  margin: 0;
}

.modal-close {
  background: none;
  border: none;
  font-size: 24px;
  color: #a0aec0;
  cursor: pointer;
  width: 32px;
  height: 32px;
  display: flex;
  align-items: center;
  justify-content: center;
  border-radius: 50%;
  transition: all 0.2s ease;
}

.modal-close:hover {
  background: rgba(255,255,255,0.3);
  color: #4a5568;
}

.modal-body {
  padding: 20px;
}

/* Custom Calendar Styles */
.calendar-container {
  width: 100%;
}

.calendar-header {
  display: flex;
  align-items: center;
  justify-content: space-between;
  margin-bottom: 16px;
  padding: 0 8px;
}

.calendar-nav {
  background: rgba(255,255,255,0.6);
  border: 1px solid rgba(255,255,255,0.3);
  border-radius: 50%;
  width: 32px;
  height: 32px;
  display: flex;
  align-items: center;
  justify-content: center;
  font-size: 18px;
  font-weight: bold;
  color: #4a5568;
  cursor: pointer;
  transition: all 0.2s ease;
}

.calendar-nav:hover {
  background: rgba(255,255,255,0.8);
  transform: scale(1.1);
}

.calendar-month {
  font-size: 18px;
  font-weight: 600;
  color: #2d3748;
  margin: 0;
}

.calendar-weekdays {
  display: grid;
  grid-template-columns: repeat(7, 1fr);
  gap: 4px;
  margin-bottom: 8px;
}

.calendar-weekday {
  text-align: center;
  font-size: 12px;
  font-weight: 600;
  color: #718096;
  padding: 8px 4px;
}

.calendar-grid {
  display: grid;
  grid-template-columns: repeat(7, 1fr);
  gap: 4px;
}

.calendar-day-empty {
  height: 40px;
}

.calendar-day {
  height: 40px;
  border: 1px solid rgba(255,255,255,0.3);
  border-radius: 8px;
  background: rgba(255,255,255,0.6);
  color: #2d3748;
  font-size: 14px;
  font-weight: 500;
  cursor: pointer;
  transition: all 0.2s ease;
  display: flex;
  align-items: center;
  justify-content: center;
}

.calendar-day:hover:not(:disabled) {
  background: rgba(255,255,255,0.8);
  transform: scale(1.05);
}

.calendar-day-today {
  background: #e0e7ff;
  border-color: #6366f1;
  color: #6366f1;
  font-weight: 700;
}

.calendar-day-selected {
  background: #6366f1;
  border-color: #6366f1;
  color: white;
  font-weight: 700;
}

.calendar-day-disabled {
  background: rgba(255,255,255,0.3);
  color: #a0aec0;
  cursor: not-allowed;
  opacity: 0.5;
}

.calendar-day-disabled:hover {
  transform: none;
}

/* Mobile Calendar Styles */
@media (max-width: 640px) {
  .calendar-header {
    margin-bottom: 20px;
  }
  
  .calendar-nav {
    width: 36px;
    height: 36px;
    font-size: 20px;
  }
  
  .calendar-month {
    font-size: 20px;
  }
  
  .calendar-weekday {
    font-size: 14px;
    padding: 10px 4px;
  }
  
  .calendar-day {
    height: 44px;
    font-size: 16px;
    border-radius: 10px;
  }
  
  .calendar-day-empty {
    height: 44px;
  }
}


/* ===== Helpful fallbacks ===== */
/* If blur isn't supported, keep translucency & shadows */
@supports not ((backdrop-filter: blur(1px)) or (-webkit-backdrop-filter: blur(1px))){
  .glass-card, .glass-row, .glass-pill, .glass-dropdown, .glass-history-dropdown, .mobile-dock, .location-autocomplete-dropdown, .modal-content {
    background: rgba(255,255,255,0.55);
  }
}



/* ===== Instructions Modal ===== */
.instructions-tags {
  margin-bottom: 24px;
}

.instructions-tags-title {
  font-size: 16px;
  font-weight: 600;
  color: #2d3748;
  margin-bottom: 12px;
}

.instructions-tags-scroll {
  display: flex;
  gap: 8px;
  overflow-x: auto;
  padding: 8px 0;
  flex-wrap: wrap;
  max-height: 80px; /* Two lines max */
}

.instructions-tags-scroll::-webkit-scrollbar {
  height: 6px;
}

.instructions-tags-scroll::-webkit-scrollbar-track {
  background: rgba(0, 0, 0, 0.1);
  border-radius: 3px;
}

.instructions-tags-scroll::-webkit-scrollbar-thumb {
  background: rgba(0, 0, 0, 0.2);
  border-radius: 3px;
}

.instructions-tag-scroll {
  padding: 6px 12px;
  background: rgba(255,255,255,0.8);
  border: 1px solid rgba(0,0,0,0.1);
  border-radius: 16px;
  color: #2d3748;
  font-size: 13px;
  cursor: pointer;
  transition: all 0.2s ease;
  white-space: nowrap;
  flex-shrink: 0;
}

.instructions-tag-scroll:hover {
  background: rgba(255,255,255,0.9);
  transform: translateY(-1px);
}

.instructions-tag-scroll.active {
  background: rgba(66, 153, 225, 0.15);
  border-color: rgba(66, 153, 225, 0.3);
  color: #2b6cb0;
}

.instructions-input {
  margin-bottom: 24px;
}

.instructions-label {
  display: block;
  font-size: 16px;
  font-weight: 600;
  color: #2d3748;
  margin-bottom: 8px;
}

.instructions-input-field {
  width: 100%;
  padding: 12px 16px;
  background: rgba(255,255,255,0.8);
  border: 1px solid rgba(0,0,0,0.1);
  border-radius: 8px;
  color: #2d3748;
  font-size: 14px;
  outline: none;
  resize: vertical;
  transition: all 0.2s ease;
  min-height: 80px;
}

.instructions-input-field:focus {
  background: rgba(255,255,255,0.9);
  border-color: rgba(66, 153, 225, 0.3);
}

.instructions-input-field::placeholder {
  color: #718096;
}

.instructions-actions {
  display: flex;
  gap: 12px;
  justify-content: flex-end;
}

.instructions-btn {
  padding: 10px 20px;
  border-radius: 8px;
  font-size: 14px;
  font-weight: 600;
  cursor: pointer;
  transition: all 0.2s ease;
  border: none;
}

.instructions-btn-clear {
  background: rgba(239, 68, 68, 0.1);
  color: #dc2626;
  border: 1px solid rgba(239, 68, 68, 0.2);
}

.instructions-btn-clear:hover {
  background: rgba(239, 68, 68, 0.15);
  transform: translateY(-1px);
}

.instructions-btn-save {
  background: rgba(34, 197, 94, 0.15);
  color: #16a34a;
  border: 1px solid rgba(34, 197, 94, 0.3);
}

.instructions-btn-save:hover {
  background: rgba(34, 197, 94, 0.2);
  transform: translateY(-1px);
}

/* ===== Mobile Responsive for New Components ===== */
@media (max-width: 640px) {
  .glass-stack {
    padding-top: 32px; /* More room on mobile */
  }
  
  .glass-card-actions {
    top: 12px;
    left: 12px;
    right: 12px;
    justify-content: space-between;
    gap: 6px;
  }
  
  .glass-action-btn {
    width: 30px;
    height: 30px;
    border-radius: 55% 45% 60% 40% / 45% 55% 45% 55% !important;
  }
  
  .glass-action-btn:hover {
    border-radius: 45% 55% 40% 60% / 55% 45% 55% 45% !important;
  }
  
  /* Mobile styles for action buttons with labels */
  .glass-action-btn-with-label {
    padding: 6px 12px !important;
    font-size: 11px !important;
    gap: 6px !important;
    border-radius: 18px 14px 18px 14px !important;
  }
  
  .glass-action-btn-with-label:hover {
    border-radius: 14px 18px 14px 18px !important;
  }
  
  .glass-action-btn-with-label.history-btn {
    border-radius: 16px 12px 16px 12px !important;
  }
  
  .glass-action-btn-with-label.history-btn:hover {
    border-radius: 12px 16px 12px 16px !important;
  }
  
  .glass-action-btn-with-label.has-instructions {
    border-radius: 16px 12px 16px 12px !important;
  }
  
  .glass-action-btn-with-label.has-instructions:hover {
    border-radius: 12px 16px 12px 16px !important;
  }
  
  .glass-action-btn-with-label .action-label {
    display: inline !important; /* Show labels on mobile */
    font-size: 10px !important;
    white-space: nowrap;
  }
  
  .glass-history-dropdown-top {
    position: fixed;
    top: 50%;
    left: 50%;
    right: auto;
    transform: translate(-50%, -50%);
    width: 90vw;
    max-width: 350px;
    max-height: 60vh;
  }
  
  .instructions-tags-scroll {
    max-height: 100px; /* Two lines max on mobile */
  }
  
  .instructions-actions {
    flex-direction: column;
  }
  
  /* Removed old instructions preview styles - now using top preview */
  
  /* Mobile styles for instructions context in results */
  .instructions-context-mobile {
    padding: 12px !important;
  }
  
  .instructions-context-mobile .text-sm {
    font-size: 13px !important;
    line-height: 1.4 !important;
  }
}

/* ===== Splash Screen ===== */
.splash-screen {
  position: fixed;
  top: 0;
  left: 0;
  width: 100vw;
  height: 100vh;
  z-index: 10000;
  overflow: hidden;
  pointer-events: none;
}

.splash-layer {
  position: absolute;
  inset: 0;
  overflow: hidden;
  pointer-events: none;
}

.splash-top {
  clip-path: inset(0 0 50% 0);
  animation: slideUp 1.2s ease-in-out 1.8s forwards;
  z-index: 2;
  will-change: transform;
}

.splash-bottom {
  clip-path: inset(50% 0 0 0);
  animation: slideDown 1.2s ease-in-out 1.8s forwards;
  z-index: 1;
  will-change: transform;
<<<<<<< HEAD
=======
}

.splash-overlay {
  position: absolute;
  inset: 0;
  z-index: 3;
  pointer-events: none;
>>>>>>> bfb1c72f
}

.splash-image {
  position: absolute;
  inset: 0;
  width: 100%;
  height: 100%;
  object-fit: cover;
  object-position: center;
}

.splash-top .splash-image {
  object-position: top center;
}

.splash-bottom .splash-image {
  object-position: bottom center;
}

.splash-image-mobile {
  display: none;
}

.splash-image-desktop {
  display: block;
}

/* Show mobile splash image only on mobile devices */
@media (max-width: 640px) {
  .splash-image-mobile {
    display: block;
  }
  
  .splash-image-desktop {
    display: none;
  }
}


@keyframes slideUp {
  0% {
    transform: translateY(0);
  }
  100% {
    transform: translateY(-100%);
  }
}

@keyframes slideDown {
  0% {
    transform: translateY(0);
  }
  100% {
    transform: translateY(100%);
  }
}

/* ===== Location Modal ===== */
.location-modal {
  max-width: 500px;
}

.location-search {
  margin-bottom: 20px;
}

.location-search-wrapper {
  position: relative;
  display: flex;
  align-items: center;
}

.location-search-icon {
  position: absolute;
  left: 12px;
  color: #718096;
  z-index: 1;
}

.location-search-input {
  width: 100%;
  padding: 12px 16px 12px 44px;
  background: rgba(255,255,255,0.9);
  border: 1px solid rgba(0,0,0,0.1);
  border-radius: 8px;
  color: #2d3748;
  font-size: 16px;
  outline: none;
  transition: all 0.2s ease;
}

.location-search-input:focus {
  background: rgba(255,255,255,1);
  border-color: rgba(66, 153, 225, 0.3);
  box-shadow: 0 0 0 3px rgba(66, 153, 225, 0.1);
}

.location-search-input::placeholder {
  color: #718096;
}

.location-results {
  max-height: 400px;
  overflow-y: auto;
  border: 1px solid rgba(0,0,0,0.1);
  border-radius: 8px;
  background: rgba(255,255,255,0.9);
}

.location-result-item {
  display: flex;
  align-items: center;
  gap: 12px;
  width: 100%;
  padding: 12px 16px;
  background: none;
  border: none;
  text-align: left;
  cursor: pointer;
  transition: all 0.2s ease;
  border-bottom: 1px solid rgba(0,0,0,0.05);
}

.location-result-item:last-child {
  border-bottom: none;
}

.location-result-item:hover {
  background: rgba(66, 153, 225, 0.1);
}

.location-result-icon {
  flex-shrink: 0;
}

.location-result-info {
  display: flex;
  flex-direction: column;
  gap: 2px;
}

.location-result-name {
  font-weight: 600;
  color: #2d3748;
  font-size: 14px;
}

.location-result-country {
  font-size: 12px;
  color: #718096;
}

.location-no-results,
.location-placeholder {
  padding: 20px;
  text-align: center;
  color: #718096;
  font-style: italic;
}

.location-section {
  padding: 8px 0;
}

.location-section-header {
  padding: 8px 16px;
  border-bottom: 1px solid rgba(0,0,0,0.1);
  margin-bottom: 4px;
  background: rgba(66, 153, 225, 0.05);
}

.location-section-title {
  display: flex;
  align-items: center;
  font-size: 13px;
  font-weight: 600;
  color: #4a5568;
  margin: 0;
  gap: 6px;
}

.location-history-item {
  opacity: 0.9;
}

.location-history-item:hover {
  background: rgba(66, 153, 225, 0.08);
  opacity: 1;
}

.location-history-item .location-result-name {
  color: #4a5568;
  font-weight: 500;
}

/* ===== Location Modal Mobile ===== */
@media (max-width: 640px) {
  .location-modal {
    max-width: 95vw;
    max-height: 80vh;
  }
  
  .location-results {
    max-height: 300px;
  }
  
  .location-search-input {
    font-size: 16px; /* Prevent zoom on iOS */
  }
}

/* ===== Glass Card Actions ===== */
.glass-card-actions {
  position: absolute;
  top: 16px;
  left: 16px;
  right: 16px;
  display: flex;
  align-items: center;
  justify-content: space-between;
  gap: 8px;
  z-index: 10;
}

.glass-action-container {
  position: relative;
}

/* Reset Button - Fresh green nature theme */
.glass-action-btn {
  width: 34px;
  height: 34px;
  border-radius: 60% 40% 50% 70% / 50% 60% 40% 50%;
  background: linear-gradient(135deg, rgba(240, 253, 244, 0.9), rgba(220, 252, 231, 0.95));
  backdrop-filter: blur(16px) saturate(140%);
  border: 1.5px solid rgba(34, 197, 94, 0.5);
  display: flex;
  align-items: center;
  justify-content: center;
  cursor: pointer;
  transition: all 0.3s cubic-bezier(0.4, 0, 0.2, 1);
  color: #15803d;
  position: relative;
  overflow: hidden;
  box-shadow: 0 2px 8px rgba(34, 197, 94, 0.15);
}

.glass-action-btn::before {
  content: '';
  position: absolute;
  top: 0;
  left: 0;
  right: 0;
  bottom: 0;
  background: linear-gradient(45deg, transparent, rgba(255,255,255,0.2), transparent);
  transform: translateX(-100%);
  transition: transform 0.6s ease;
}

.glass-action-btn:hover {
  background: linear-gradient(135deg, rgba(240, 253, 244, 1.0), rgba(187, 247, 208, 1.0));
  border-color: rgba(34, 197, 94, 0.7);
  transform: translateY(-2px) rotate(2deg);
  border-radius: 40% 60% 70% 30% / 60% 30% 70% 40%;
  color: #14532d;
  box-shadow: 0 8px 25px rgba(34, 197, 94, 0.3);
}

.glass-action-btn:hover::before {
  transform: translateX(100%);
}

.glass-action-btn.has-instructions {
  background: linear-gradient(135deg, rgba(250, 245, 255, 0.9), rgba(243, 232, 255, 0.95));
  border-color: rgba(147, 51, 234, 0.5);
  color: #7c3aed;
  box-shadow: 0 2px 8px rgba(147, 51, 234, 0.15);
}

.glass-action-btn.has-instructions:hover {
  background: linear-gradient(135deg, rgba(250, 245, 255, 1.0), rgba(233, 213, 255, 1.0));
  border-color: rgba(147, 51, 234, 0.7);
  color: #5b21b6;
  box-shadow: 0 8px 25px rgba(147, 51, 234, 0.3);
}

/* Instructions Button - Sky blue theme when normal */
.glass-action-btn-with-label {
  display: flex;
  align-items: center;
  gap: 8px;
  padding: 8px 16px;
  border-radius: 22px 18px 22px 18px;
  background: linear-gradient(135deg, rgba(240, 249, 255, 0.9), rgba(224, 242, 254, 0.95));
  backdrop-filter: blur(16px) saturate(140%);
  border: 1.5px solid rgba(56, 189, 248, 0.5);
  cursor: pointer;
  transition: all 0.3s cubic-bezier(0.4, 0, 0.2, 1);
  color: #0369a1;
  font-size: 12px;
  font-weight: 600;
  position: relative;
  overflow: hidden;
  box-shadow: 0 2px 8px rgba(56, 189, 248, 0.15);
}

.glass-action-btn-with-label::before {
  content: '';
  position: absolute;
  top: 0;
  left: 0;
  right: 0;
  bottom: 0;
  background: linear-gradient(45deg, transparent, rgba(255,255,255,0.2), transparent);
  transform: translateX(-100%);
  transition: transform 0.6s ease;
}

.glass-action-btn-with-label:hover {
  background: linear-gradient(135deg, rgba(240, 249, 255, 1.0), rgba(186, 230, 253, 1.0));
  border-color: rgba(56, 189, 248, 0.7);
  transform: translateY(-2px) scale(1.02);
  border-radius: 18px 22px 18px 22px;
  color: #0c4a6e;
  box-shadow: 0 8px 25px rgba(56, 189, 248, 0.3);
}

.glass-action-btn-with-label:hover::before {
  transform: translateX(100%);
}

/* History Button - Warm orange playground theme */
.glass-action-btn-with-label.history-btn {
  background: linear-gradient(135deg, rgba(255, 247, 237, 0.9), rgba(254, 237, 213, 0.95));
  border-color: rgba(249, 115, 22, 0.5);
  color: #ea580c;
  box-shadow: 0 2px 8px rgba(249, 115, 22, 0.15);
}

.glass-action-btn-with-label.history-btn:hover {
  background: linear-gradient(135deg, rgba(255, 247, 237, 1.0), rgba(253, 224, 176, 1.0));
  border-color: rgba(249, 115, 22, 0.7);
  color: #c2410c;
  box-shadow: 0 8px 25px rgba(249, 115, 22, 0.3);
}

/* Instructions Button - Sky blue when normal, warm purple when active */
.glass-action-btn-with-label.has-instructions {
  background: linear-gradient(135deg, rgba(250, 245, 255, 0.9), rgba(243, 232, 255, 0.95));
  border-color: rgba(147, 51, 234, 0.5);
  color: #7c3aed;
  border-radius: 20px 16px 20px 16px;
  box-shadow: 0 2px 8px rgba(147, 51, 234, 0.15);
}

.glass-action-btn-with-label.has-instructions:hover {
  background: linear-gradient(135deg, rgba(250, 245, 255, 1.0), rgba(233, 213, 255, 1.0));
  border-color: rgba(147, 51, 234, 0.7);
  color: #5b21b6;
  border-radius: 16px 20px 16px 20px;
  box-shadow: 0 8px 25px rgba(147, 51, 234, 0.3);
}

.action-label {
  white-space: nowrap;
  font-family: 'Baloo 2', sans-serif;
}

/* Line clamp utility */
.line-clamp-2 {
  display: -webkit-box;
  -webkit-line-clamp: 2;
  -webkit-box-orient: vertical;
  overflow: hidden;
}

/* Instructions preview at top of screen */
.instructions-top-preview {
  position: fixed;
  top: 20px;
  left: 50%;
  transform: translateX(-50%);
  max-width: 90vw;
  width: auto;
  padding: 12px 16px;
  background: rgba(255, 248, 190, 0.95);
  backdrop-filter: blur(20px) saturate(145%);
  border: 1px solid rgba(255, 215, 0, 0.3);
  border-radius: 12px;
  box-shadow: 0 10px 25px -5px rgba(0, 0, 0, 0.1);
  z-index: 100;
  margin: 0 16px;
}

@media (max-width: 640px) {
  .instructions-top-preview {
    top: 16px;
    max-width: calc(100vw - 32px);
    padding: 10px 12px;
    font-size: 13px;
  }
  
  .instructions-top-preview .text-sm {
    font-size: 12px !important;
  }
}

.glass-history-dropdown-top {
  position: absolute;
  top: 100%;
  right: 0;
  margin-top: 8px;
  width: 280px;
  max-height: 300px;
  overflow-y: auto;
  background: rgba(255,255,255,0.95);
  backdrop-filter: blur(20px) saturate(145%);
  border: 1px solid rgba(255,255,255,0.3);
  border-radius: var(--radius-lg);
  box-shadow: 0 25px 50px -12px rgba(0, 0, 0, 0.4);
  z-index: 1000;
}

/* ===== Age Modal ===== */
.age-options {
  display: flex;
  flex-direction: column;
  gap: 12px;
}

.age-option-item {
  display: flex;
  align-items: center;
  gap: 16px;
  width: 100%;
  padding: 16px;
  background: rgba(255,255,255,0.8);
  border: 1px solid rgba(0,0,0,0.1);
  border-radius: 12px;
  text-align: left;
  cursor: pointer;
  transition: all 0.2s ease;
}

.age-option-item:hover {
  background: rgba(255,255,255,0.95);
  transform: translateY(-1px);
  box-shadow: 0 4px 12px rgba(0, 0, 0, 0.1);
}

.age-option-icon {
  font-size: 24px;
  flex-shrink: 0;
  width: 40px;
  display: flex;
  justify-content: center;
}

.age-option-info {
  display: flex;
  flex-direction: column;
  gap: 4px;
}

.age-option-label {
  font-size: 16px;
  font-weight: 600;
  color: #2d3748;
  font-family: 'Baloo 2', sans-serif;
}

.age-option-range {
  font-size: 14px;
  color: #718096;
}

/* ===== Mobile Responsive for Age Modal ===== */
@media (max-width: 640px) {
  .age-option-item {
    padding: 14px;
  }
  
  .age-option-icon {
    font-size: 20px;
    width: 32px;
  }
  
  .age-option-label {
    font-size: 15px;
  }
  
  .age-option-range {
    font-size: 13px;
  }
}

/* ===== Loading Animation Styles ===== */
.loading-animation-container {
  display: flex;
  align-items: center;
  justify-content: center;
  padding: 20px;
  position: absolute;
  bottom: 120px;
  left: 50%;
  transform: translateX(-50%);
  z-index: 10;
}

.loading-spinner {
  position: relative;
  width: 80px;
  height: 80px;
  display: flex;
  align-items: center;
  justify-content: center;
}

.spinner-ring {
  position: absolute;
  width: 100%;
  height: 100%;
  border: 3px solid transparent;
  border-radius: 50%;
  animation: spin 2s linear infinite;
}

.spinner-ring:nth-child(1) {
  border-top-color: rgba(255, 255, 255, 0.8);
  border-right-color: rgba(255, 255, 255, 0.2);
  animation-delay: 0s;
  filter: drop-shadow(0 0 6px rgba(255, 255, 255, 0.3));
}

.spinner-ring:nth-child(2) {
  border-top-color: rgba(34, 197, 94, 0.8);
  border-right-color: rgba(34, 197, 94, 0.2);
  animation-delay: -0.6s;
  transform: scale(0.8);
  filter: drop-shadow(0 0 4px rgba(34, 197, 94, 0.4));
}

.spinner-ring:nth-child(3) {
  border-top-color: rgba(249, 115, 22, 0.8);
  border-right-color: rgba(249, 115, 22, 0.2);
  animation-delay: -1.2s;
  transform: scale(0.6);
  filter: drop-shadow(0 0 4px rgba(249, 115, 22, 0.4));
}

.loading-progress-center {
  position: relative;
  z-index: 10;
  color: white;
  font-size: 18px;
  font-weight: 600;
  font-family: 'Baloo 2', sans-serif;
  text-shadow: 
    0 2px 4px rgba(0, 0, 0, 0.8),
    0 1px 2px rgba(0, 0, 0, 0.6);
  background: rgba(139, 69, 19, 0.2);
  padding: 4px 8px;
  border-radius: 8px;
  backdrop-filter: blur(5px);
  border: 1px solid rgba(255, 255, 255, 0.2);
}

@keyframes spin {
  0% { transform: rotate(0deg); }
  100% { transform: rotate(360deg); }
}

/* Mobile responsive for loading animation */
@media (max-width: 640px) {
  .loading-animation-container {
    bottom: 80px;
    padding: 15px;
  }
  
  .loading-spinner {
    width: 60px;
    height: 60px;
  }
  
  .loading-progress-center {
    font-size: 14px;
    padding: 3px 6px;
  }
}

/* ===== Cancel Search Button ===== */
.cancel-search-container {
  position: absolute;
  top: 40%;
  left: 50%;
  transform: translate(-50%, -50%);
  z-index: 100;
}

.cancel-search-btn {
  display: flex;
  align-items: center;
  gap: 12px;
  padding: 20px 32px;
  background: rgba(220, 38, 38, 0.95);
  color: white;
  border: none;
  border-radius: 16px;
  font-size: 18px;
  font-weight: 600;
  font-family: 'Baloo 2', sans-serif;
  cursor: pointer;
  transition: all 0.3s ease;
  backdrop-filter: blur(20px);
  box-shadow: 0 10px 25px rgba(220, 38, 38, 0.3);
}

.cancel-search-btn:hover {
  background: rgba(220, 38, 38, 1);
  transform: translateY(-2px);
  box-shadow: 0 15px 35px rgba(220, 38, 38, 0.4);
}

.cancel-search-btn svg {
  width: 24px;
  height: 24px;
  flex-shrink: 0;
}

/* ===== Mobile Responsive for Cancel Search ===== */
@media (max-width: 640px) {
  .cancel-search-btn {
    padding: 16px 24px;
    font-size: 16px;
  }
  
  .cancel-search-btn svg {
    width: 20px;
    height: 20px;
  }
}
<|MERGE_RESOLUTION|>--- conflicted
+++ resolved
@@ -1638,8 +1638,7 @@
   animation: slideDown 1.2s ease-in-out 1.8s forwards;
   z-index: 1;
   will-change: transform;
-<<<<<<< HEAD
-=======
+
 }
 
 .splash-overlay {
@@ -1647,7 +1646,7 @@
   inset: 0;
   z-index: 3;
   pointer-events: none;
->>>>>>> bfb1c72f
+
 }
 
 .splash-image {
